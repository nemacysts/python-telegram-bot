--- conflicted
+++ resolved
@@ -244,21 +244,12 @@
 
         """
         # Ignore messages in channels
-<<<<<<< HEAD
-        if (not isinstance(update, Update) or
-                update.channel_post or
-                self.per_chat and not update.effective_chat or
-                self.per_message and not update.callback_query or
-                update.callback_query and self.per_chat and not update.callback_query.message):
-            return None
-=======
         if (not isinstance(update, Update)
                 or update.channel_post
                 or self.per_chat and not update.effective_chat
                 or self.per_message and not update.callback_query
                 or update.callback_query and self.per_chat and not update.callback_query.message):
-            return False
->>>>>>> 9b66681e
+            return None
 
         key = self._get_key(update)
         state = self.conversations.get(key)
