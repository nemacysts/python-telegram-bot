--- conflicted
+++ resolved
@@ -179,26 +179,15 @@
                     self.processUpdate(update)
                     self.logger.debug('Processed Update: %s' % update)
 
-<<<<<<< HEAD
                 # Dispatch any errors
                 except TelegramError as te:
                     self.logger.warn("Error was raised while processing "
                                      "Update.")
                     self.dispatchError(update, te)
-=======
-            # Dispatch any errors
-            except TelegramError as te:
-                self.logger.warn("Error was raised while processing Update.")
-                self.dispatchError(update, te)
-
-            # All other errors should not stop the thread, so just print them
-            except:
-                self.logger.exception()
->>>>>>> b0ad07f3
 
                 # All other errors should not stop the thread, just print them
                 except:
-                    print_exc()
+                    self.logger.exception()
         else:
             self.__lock.release()
         self.logger.info('Dispatcher thread stopped')
